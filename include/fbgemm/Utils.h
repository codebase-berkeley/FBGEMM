/*
 * Copyright (c) Meta Platforms, Inc. and affiliates.
 * All rights reserved.
 *
 * This source code is licensed under the BSD-style license found in the
 * LICENSE file in the root directory of this source tree.
 */

#pragma once

#include "./FbgemmBuild.h"
#include "./UtilsAvx2.h"

#include <algorithm>
#include <array>
#include <cmath>
#include <string>
#include <type_traits>

namespace fbgemm {

/**
 * @brief Helper struct to type specialize for uint8 and int8 together.
 */
template <typename T>
struct is_8bit {
  static constexpr bool value =
      std::is_same<T, int8_t>::value || std::is_same<T, uint8_t>::value;
};

/**
 * @brief Typed enum to specify matrix operations.
 */
enum class matrix_op_t { NoTranspose, Transpose };

/**
 * @brief Typed enum for supported instruction sets.
 */
enum class inst_set_t {
  anyarch,
  avx2,
  avx512,
  avx512_ymm,
  avx512_vnni,
  avx512_vnni_ymm
};

/**
 * @brief Typed enum for optimized paths for convolutions
 */
enum class optimized_conv_t {
  depthwise,
  groupwise,
  pointwise,
  fastpath1d,
  im2col,
  directconv
};

/**
 * @brief Typed enum for implementation type.
 *
 * ref is reference and opt is optimized.
 */
enum class impl_type_t { ref, opt };

/**
 * @brief Typed enum to specify data layout.
 * KCX can be KCRS format or KCTRS format (e.g., for 3-D convolutions)
 * KXC can be KRSC format or KTRSC format (e.g., for 3-D convolutions)
 */
enum class FBGEMM_ENUM_CLASS_API layout_t { KCX, KXC };

/**
 * @brief A function to compare data in two buffers for closeness/equality.
 */
template <typename T>
FBGEMM_API int compare_buffers(
    const T* ref,
    const T* test,
    int m,
    int n,
    int ld,
    size_t max_mismatches_to_report,
    float atol = 1e-3);

/**
 * @brief Debugging helper.
 */
template <typename T>
void printMatrix(
    matrix_op_t trans,
    const T* inp,
    size_t R,
    size_t C,
    size_t ld,
    std::string name);

/**
 * @brief Transpose a matrix.
 *
 * @param M the number of rows of input matrix
 * @param N the number of columns of input matrix
 */
template <typename T>
FBGEMM_API void transpose_simd(
    int64_t M,
    int64_t N,
    const T* src,
    int64_t ld_src,
    T* dst,
    int64_t ld_dst);

/**
 * @brief Explicitly set instruction set to be used
 */
FBGEMM_API void fbgemmForceIsa(inst_set_t);

/**
 * @brief Enable AVX512-256 path for Intel(r) Xeon(r) D servers
 */
FBGEMM_API void fbgemmEnableAvx512Ymm(bool);

/**
 * @brief Are we running on a Xeon-D cpu?
 */
FBGEMM_API bool fbgemmIsIntelXeonD();

/**
 * @brief Are we running on a AVX512 supported cpu?
 */
FBGEMM_API bool fbgemmHasAvx512Support();

/**
 * @brief Are we running on a AVX2 supported cpu?
 */
FBGEMM_API bool fbgemmHasAvx2Support();

/**
 * @brief Are we running on a AVX512_VNNI supported cpu?
 */
FBGEMM_API bool fbgemmHasAvx512VnniSupport();

/**
 * @brief Are we running on a ARM Neon supported cpu?
 */
FBGEMM_API bool fbgemmHasArmNeonSupport();

/**
 * @brief Are we running on a ARM SVE2 supported cpu?
 */
FBGEMM_API bool fbgemmHasArmSve2Support();

/**
 * @brief Retrieve current CPU instruction set
 */
FBGEMM_API inst_set_t fbgemmInstructionSet();

/**
 * @brief Is ISA is wide vector ZMM
 */
FBGEMM_API bool isZmm(inst_set_t);

/**
 * @brief Is ISA is wide vector ZMM
 */
FBGEMM_API bool isYmm(inst_set_t);

/**
 * @brief Helper struct to enable autotuning of FBGEMM packing and kernels.
 *
 * This structure is optional. If not used, the default values for these
 * parameters are picked up from PackingTraits-inl.h. Please see this
 * file for details on these parameters.
 */
struct FBGEMM_API BlockingFactors {
  int MR;
  int NR;
  int NR_MIN;
  int ROW_INTERLEAVE;
  int MCB;
  int KCB;
  int NCB;
};

/**
 * @brief A struct to represent the partition information for the threads on the
 * m and n dimensions.
 */
struct FBGEMM_API thread_type_t {
  int g_num_threads;
  int m_num_threads;
  int n_num_threads;
  int g_thread_id;
  int m_thread_id;
  int n_thread_id;

  std::string toString() const {
    std::string out = "";
    out += "g num threads: " + std::to_string(g_num_threads) + ", ";
    out += "m num threads: " + std::to_string(m_num_threads) + ", ";
    out += "n num threads: " + std::to_string(n_num_threads) + ", ";
    out += "g thread id: " + std::to_string(g_thread_id) + ", ";
    out += "m thread id: " + std::to_string(m_thread_id) + ", ";
    out += "n thread id: " + std::to_string(n_thread_id);
    return out;
  }
};

/**
 * @brief A heuristic algorithm to partition the threads across m and n
 * dimensions for parallelization, ensuring the ratio between the number of rows
 * allocated to each thread in the m dimension and the number of columns
 * allocated to each thread in the n dimension is approximately aspect_ratio.
 *
 * The less aspect_ratio is, the more favorable it is to parallelize the m
 * dimension over the n dimension.
 */
FBGEMM_API int fbgemmGet2DPartition(
    int m,
    int n,
    int nthreads,
    int n_align,
    double aspect_ratio);

/**
 * @brief A heuristic way to partition the threads across g, m and n dimensions
 * for parallelization.
 */
FBGEMM_API thread_type_t fbgemmGetThreadPartition(
    int g,
    int m,
    int n,
    int num_threads,
    int thread_id,
    int n_align = 64);

template <int SIZE, typename T = std::int32_t>
std::string arrayToString(const std::array<T, SIZE>& inp) {
  std::string out = "[";
  for (int i = 0; i < SIZE; ++i) {
    out += std::to_string(inp[i]);
    out += (i != SIZE - 1) ? std::string(", ") : std::string("]");
  }
  return out;
}

template <typename accT = std::int32_t>
bool isValidBlockingFactor(const BlockingFactors* const param) {
  constexpr bool is_32bit = std::is_same<accT, int32_t>::value;
  constexpr bool is_16bit = std::is_same<accT, int16_t>::value;
  static const auto iset = fbgemmInstructionSet();

  if (is_32bit) {
    if (param->ROW_INTERLEAVE != 4)
      return false;

    if (isZmm(iset)) {
      if (param->NR_MIN != 16 || param->NR % param->NR_MIN)
        return false;
    } else if (isYmm(iset)) {
      if (param->NR_MIN != 8 || param->NR % param->NR_MIN)
        return false;
    }
  } else if (is_16bit) {
    if (param->ROW_INTERLEAVE != 2)
      return false;

    if (isZmm(iset)) {
      if (param->NR_MIN != 32 || param->NR % param->NR_MIN)
        return false;
    } else if (isYmm(iset)) {
      if (param->NR_MIN != 16 || param->NR % param->NR_MIN)
        return false;
    }
  }

  if (param->MCB % param->MR)
    return false;
  if (param->NCB % param->NR)
    return false;
  if (isZmm(iset)) {
    if (is_32bit) {
      // Zmm register usage for C
      if (param->MR * (param->NR / param->NR_MIN) > 28)
        return false;
    } else if (is_16bit) {
      // Zmm register usage for C + one row for loading B
      if ((param->MR * (param->NR / param->NR_MIN) +
           (param->NR / param->NR_MIN)) > 28)
        return false;
    }

  } else if (isYmm(iset)) {
    if (param->MR * (param->NR / param->NR_MIN) > 12)
      return false;
  }
  return true;
}

/**
 * @brief Partition work across given number of threads
 *
 * @param start Given thread_id should execute starting from the index
 *              start
 * @param stop Given thread_id should stop executing at the index stop
 *
 * i.e., the loop should be equivalent to for(int i = start; i < end; ++i)
 */
FBGEMM_API void fbgemmPartition1D(
    int thread_id,
    int num_threads,
    std::int64_t total_work,
    std::int64_t& start,
    std::int64_t& end);

/**
 * @brief Partition work across given number of threads in blocks
 *        of size block_size. Each thread gets a multiple of block_size
 *        work or nothing, except the last one. The last one might
 *        receive the fringe case.
 *
 * @param start Given thread_id should execute starting from the index
 *              start
 * @param stop Given thread_id should stop executing at the index stop
 *
 * The loop can be equivalent to for(int i = start; i < end; i+=block_size)
 * except for the last thread. (i.e., thread_id = num_threads - 1)
 *
 * Example 1: block_size = 2, num_threads = 2
 *  total_work  start(th 0) end(th 0) start(th 1) end(th 1)
 *      4         0           2          2          4
 *      5         0           2          2          5
 *
 * Example 2: block_size = 2, num_threads = 3
 *  total_work  start(th 0) end(th 0) start(th 1) end(th 1)
 *      4         0           2          2          4
 *      5         0           2          2          4
 *
 *  total_work  start(th 2) end(th 2)
 *      4         4           4
 *      5         4           5
 *
 * Example 3: block_size = 2, num_threads = 4
 *  total_work  start(th 0) end(th 0) start(th 1) end(th 1)
 *      4         0           2          2          4
 *      5         0           2          2          4
 *
 *  total_work  start(th 2) end(th 2) start(th 3) end(th 3)
 *      4         4           4          4          4
 *      5         4           4          4          5
 */
FBGEMM_API void fbgemmPartition1DBlocked(
    int thread_id,
    int num_threads,
    std::int64_t total_work,
    int block_size,
    std::int64_t& start,
    std::int64_t& end);

/**
 * @brief A stable sorting algorithm. It sorts 8 bits at a time, hence in a
 * worst-case performing sizeof(K) / 8 passes. Providing meaningful max_value
 * may help reduce the number of passes performed by radix_sort. If
 * maybe_with_neg_vals is set to true, we are performing all possible passes,
 * up to a sign bit. If OpenMP is available in a build system, radix_sort works
 * in parallel.
 */
template <typename K, typename V>
FBGEMM_API std::pair<K*, V*> radix_sort_parallel(
    K* const inp_key_buf,
    V* const inp_value_buf,
    K* const tmp_key_buf,
    V* const tmp_value_buf,
    const int64_t elements_count,
    const int64_t max_value,
    const bool maybe_with_neg_vals = false);

/**
 * @brief Helper function that allows us to check whether radix_sort is
 * accelerated with OpenMP or not.
 */
FBGEMM_API bool is_radix_sort_accelerated_with_openmp();

/**
 * Choosing which kernel (autovec/asmjit/ref) to use for nbit-CPU-TBE
 * Available kernels:
 *   * ref: non-optimized, reference implementation that focuses on
 *      correctness, not performance
 *   * asmjit: hand-optimized kernel by having asmjit emit SIMD
 *      instructions during runtime. Only supports x86_64 CPUs with
 *      AVX2/AVX512 instruction sets
 *   * autovec: the kernel written in regular C++ code but in a
 *      way that makes compilers easier to generate vectorized SIMD
 *      instructions out of it. Supports both x86_64 and aarch64 CPUs.
 *      Currently only available on Linux.
 * How to set environment variables:
 *   * No environment variables: on x86_64 we will default to asmjit
 *      kernel, and on aarch64 and linux we will default to autovec.
 *      On non-linux aarch64 we will fall back to ref.
 *   * Set FBGEMM_NO_AUTOVEC: on aarch64 linux we will use ref. On other
 *      platforms this will have no effect.
 *   * Set FBGEMM_NO_ASMJIT: on x86_64 we will use ref. On other
 *      platforms this will have no effect.
 *   * Set FBGEMM_NO_ASMJIT AND FBGEMM_FORCE_AUTOVEC: on x86_64 we will
 *      use autovec if these two variables are set at the same time.
 *      No effect on other platforms.
 *   * FBGEMM_FORCE_AUTOVEC will override FBGEMM_NO_AUTOVEC if they
 *      are set at the same time.
 *   * These variables are considered set as long as they exist regardless
 *      of content. That means assigning values like "1", "true", "y", "0",
 *      "false" or "no" has the same effect. The easiest way of setting a
 *      variable is to prepend `<VARIABLE>=1` before the benchmarking command.
 */
FBGEMM_API bool is_autovec_disabled();
FBGEMM_API bool is_autovec_forced();
FBGEMM_API bool is_asmjit_disabled();

<<<<<<< HEAD
/**
 * Choosing which kernel (autovec/asmjit/ref) to use for nbit-CPU-TBE
 * Available kernels:
 *   * ref: non-optimized, reference implementation that focuses on
 *      correctness, not performance
 *   * asmjit: hand-optimized kernel by having asmjit emit SIMD
 *      instructions during runtime. Only supports x86_64 CPUs with
 *      AVX2/AVX512 instruction sets
 *   * autovec: the kernel written in regular C++ code but in a
 *      way that makes compilers easier to generate vectorized SIMD
 *      instructions out of it. Supports both x86_64 and aarch64 CPUs.
 *      Currently only available on Linux.
 * How to set environment variables:
 *   * No environment variables: on x86_64 we will default to asmjit
 *      kernel, and on aarch64 and linux we will default to autovec.
 *      On non-linux aarch64 we will fall back to ref.
 *   * Set FBGEMM_NO_AUTOVEC: on aarch64 linux we will use ref. On other
 *      platforms this will have no effect.
 *   * Set FBGEMM_NO_ASMJIT: on x86_64 we will use ref. On other
 *      platforms this will have no effect.
 *   * Set FBGEMM_NO_ASMJIT AND FBGEMM_FORCE_AUTOVEC: on x86_64 we will
 *      use autovec if these two variables are set at the same time.
 *      No effect on other platforms.
 *   * FBGEMM_FORCE_AUTOVEC will override FBGEMM_NO_AUTOVEC if they
 *      are set at the same time.
 *   * These variables are considered set as long as they exist regardless
 *      of content. That means assigning values like "1", "true", "y", "0",
 *      "false" or "no" has the same effect. The easiest way of setting a
 *      variable is to prepend `<VARIABLE>=1` before the benchmarking command.
 */
FBGEMM_API bool is_autovec_disabled();
FBGEMM_API bool is_autovec_forced();
FBGEMM_API bool is_asmjit_disabled();

=======
>>>>>>> 667b04be
} // namespace fbgemm<|MERGE_RESOLUTION|>--- conflicted
+++ resolved
@@ -416,41 +416,4 @@
 FBGEMM_API bool is_autovec_forced();
 FBGEMM_API bool is_asmjit_disabled();
 
-<<<<<<< HEAD
-/**
- * Choosing which kernel (autovec/asmjit/ref) to use for nbit-CPU-TBE
- * Available kernels:
- *   * ref: non-optimized, reference implementation that focuses on
- *      correctness, not performance
- *   * asmjit: hand-optimized kernel by having asmjit emit SIMD
- *      instructions during runtime. Only supports x86_64 CPUs with
- *      AVX2/AVX512 instruction sets
- *   * autovec: the kernel written in regular C++ code but in a
- *      way that makes compilers easier to generate vectorized SIMD
- *      instructions out of it. Supports both x86_64 and aarch64 CPUs.
- *      Currently only available on Linux.
- * How to set environment variables:
- *   * No environment variables: on x86_64 we will default to asmjit
- *      kernel, and on aarch64 and linux we will default to autovec.
- *      On non-linux aarch64 we will fall back to ref.
- *   * Set FBGEMM_NO_AUTOVEC: on aarch64 linux we will use ref. On other
- *      platforms this will have no effect.
- *   * Set FBGEMM_NO_ASMJIT: on x86_64 we will use ref. On other
- *      platforms this will have no effect.
- *   * Set FBGEMM_NO_ASMJIT AND FBGEMM_FORCE_AUTOVEC: on x86_64 we will
- *      use autovec if these two variables are set at the same time.
- *      No effect on other platforms.
- *   * FBGEMM_FORCE_AUTOVEC will override FBGEMM_NO_AUTOVEC if they
- *      are set at the same time.
- *   * These variables are considered set as long as they exist regardless
- *      of content. That means assigning values like "1", "true", "y", "0",
- *      "false" or "no" has the same effect. The easiest way of setting a
- *      variable is to prepend `<VARIABLE>=1` before the benchmarking command.
- */
-FBGEMM_API bool is_autovec_disabled();
-FBGEMM_API bool is_autovec_forced();
-FBGEMM_API bool is_asmjit_disabled();
-
-=======
->>>>>>> 667b04be
 } // namespace fbgemm